{
  "$schema": "https://railway.app/railway.schema.json",
  "build": {
    "builder": "nixpacks"
  },
  "deploy": {
    "startCommand": "npm start",
    "restartPolicyType": "always",
    "restartPolicyMaxRetries": 10
  }
<<<<<<< HEAD
}
=======
}
>>>>>>> 7644f380d1a23cec0eccea60515f76c4270c25af<|MERGE_RESOLUTION|>--- conflicted
+++ resolved
@@ -4,12 +4,8 @@
     "builder": "nixpacks"
   },
   "deploy": {
-    "startCommand": "npm start",
+    "startCommand": "node dist/index.js",
     "restartPolicyType": "always",
     "restartPolicyMaxRetries": 10
   }
-<<<<<<< HEAD
-}
-=======
-}
->>>>>>> 7644f380d1a23cec0eccea60515f76c4270c25af+}