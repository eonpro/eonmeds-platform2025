--- conflicted
+++ resolved
@@ -6,13 +6,6 @@
 // Initialize Stripe with configuration
 const stripe = stripeConfig.apiKey
   ? new Stripe(stripeConfig.apiKey, {
-<<<<<<< HEAD
-      apiVersion: '2024-06-20' as Stripe.LatestApiVersion,
-    })
-  : null;
-
-export const handleStripeWebhook = async (req: Request, res: Response): Promise<Response> => {
-=======
       apiVersion: "2024-06-20" as Stripe.LatestApiVersion,
     })
   : null;
@@ -21,7 +14,6 @@
   req: Request,
   res: Response,
 ): Promise<Response> => {
->>>>>>> 359f4b14
   // Check if Stripe is configured
   if (!stripe) {
     console.warn("⚠️  Stripe not configured - skipping webhook processing");
@@ -30,14 +22,6 @@
       .json({ received: true, warning: "Stripe not configured" });
   }
 
-<<<<<<< HEAD
-  const sig = req.headers['stripe-signature'] as string;
-  if (!sig) {
-    console.error('Webhook Error: No stripe-signature header value was provided.');
-    return res
-      .status(400)
-      .json({ error: 'Webhook Error: No stripe-signature header value was provided.' });
-=======
   const sig = req.headers["stripe-signature"] as string;
   if (!sig) {
     console.error(
@@ -48,32 +32,23 @@
       .json({
         error: "Webhook Error: No stripe-signature header value was provided.",
       });
->>>>>>> 359f4b14
   }
   let event: Stripe.Event;
 
   // If no webhook secret is configured, skip signature verification (development only!)
   if (!stripeConfig.webhookSecret) {
     console.warn(
-<<<<<<< HEAD
-      '⚠️  Webhook signature verification skipped - no STRIPE_WEBHOOK_SECRET configured'
-=======
       "⚠️  Webhook signature verification skipped - no STRIPE_WEBHOOK_SECRET configured",
->>>>>>> 359f4b14
     );
     event = req.body as Stripe.Event;
   } else {
     try {
       // Verify webhook signature
-<<<<<<< HEAD
-      event = stripe.webhooks.constructEvent(req.body, sig, stripeConfig.webhookSecret);
-=======
       event = stripe.webhooks.constructEvent(
         req.body,
         sig,
         stripeConfig.webhookSecret,
       );
->>>>>>> 359f4b14
     } catch (err: any) {
       console.error("Webhook signature verification failed:", err.message);
       return res.status(400).send(`Webhook Error: ${err.message}`);
@@ -90,11 +65,7 @@
         await handleCustomerCreated(event.data.object as Stripe.Customer);
         break;
 
-<<<<<<< HEAD
-      case 'customer.updated':
-=======
       case "customer.updated":
->>>>>>> 359f4b14
         await handleCustomerUpdated(event.data.object as Stripe.Customer);
         break;
 
@@ -105,14 +76,6 @@
         );
         break;
 
-<<<<<<< HEAD
-      case 'customer.subscription.updated':
-        await handleSubscriptionUpdated(event.data.object as Stripe.Subscription);
-        break;
-
-      case 'customer.subscription.deleted':
-        await handleSubscriptionDeleted(event.data.object as Stripe.Subscription);
-=======
       case "customer.subscription.updated":
         await handleSubscriptionUpdated(
           event.data.object as Stripe.Subscription,
@@ -123,7 +86,6 @@
         await handleSubscriptionDeleted(
           event.data.object as Stripe.Subscription,
         );
->>>>>>> 359f4b14
         break;
 
       // Invoice events
@@ -131,17 +93,6 @@
         await handleInvoiceCreated(event.data.object as Stripe.Invoice);
         break;
 
-<<<<<<< HEAD
-      case 'invoice.finalized':
-        await handleInvoiceFinalized(event.data.object as Stripe.Invoice);
-        break;
-
-      case 'invoice.paid':
-        await handleInvoicePaid(event.data.object as Stripe.Invoice);
-        break;
-
-      case 'invoice.payment_failed':
-=======
       case "invoice.finalized":
         await handleInvoiceFinalized(event.data.object as Stripe.Invoice);
         break;
@@ -151,7 +102,6 @@
         break;
 
       case "invoice.payment_failed":
->>>>>>> 359f4b14
         await handleInvoicePaymentFailed(event.data.object as Stripe.Invoice);
         break;
 
@@ -188,28 +138,19 @@
                  stripe_charge_id = $2,
                  payment_date = NOW()
              WHERE id = $3`,
-<<<<<<< HEAD
-            [paymentIntent.id, chargeId || null, paymentIntent.metadata.invoice_id]
-=======
             [
               paymentIntent.id,
               chargeId || null,
               paymentIntent.metadata.invoice_id,
             ],
->>>>>>> 359f4b14
           );
         }
         break;
 
-<<<<<<< HEAD
-      case 'payment_intent.payment_failed':
-        await handlePaymentIntentFailed(event.data.object as Stripe.PaymentIntent);
-=======
       case "payment_intent.payment_failed":
         await handlePaymentIntentFailed(
           event.data.object as Stripe.PaymentIntent,
         );
->>>>>>> 359f4b14
         break;
 
       // External payment events
@@ -232,22 +173,14 @@
 
     return res.json({ received: true });
   } catch (error) {
-<<<<<<< HEAD
-    console.error('Error processing webhook:', error);
-=======
     console.error("Error processing webhook:", error);
->>>>>>> 359f4b14
 
     // Store webhook as failed
     const errorMessage =
       error instanceof Error ? error.message : "Unknown error";
     await storeWebhookEvent(event, false, errorMessage);
 
-<<<<<<< HEAD
-    return res.status(500).json({ error: 'Webhook handler failed' });
-=======
     return res.status(500).json({ error: "Webhook handler failed" });
->>>>>>> 359f4b14
   }
 };
 
@@ -255,32 +188,20 @@
 async function storeWebhookEvent(
   event: Stripe.Event,
   processed: boolean = true,
-<<<<<<< HEAD
-  errorMessage?: string
-=======
   errorMessage?: string,
->>>>>>> 359f4b14
 ) {
   await pool.query(
     `INSERT INTO webhook_events (source, event_type, webhook_id, payload, processed, processed_at, error_message, created_at)
      VALUES ($1, $2, $3, $4, $5, $6, $7, NOW())`,
     [
-<<<<<<< HEAD
-      'stripe',
-=======
       "stripe",
->>>>>>> 359f4b14
       event.type,
       event.id,
       JSON.stringify(event),
       processed,
       processed ? new Date() : null,
       errorMessage || null,
-<<<<<<< HEAD
-    ]
-=======
     ],
->>>>>>> 359f4b14
   );
 }
 
@@ -288,13 +209,6 @@
 async function handleCustomerCreated(customer: Stripe.Customer) {
   const patientId = customer.metadata.patient_id;
   if (patientId) {
-<<<<<<< HEAD
-    await pool.query('UPDATE patients SET stripe_customer_id = $1 WHERE patient_id = $2', [
-      customer.id,
-      patientId,
-    ]);
-    console.log(`✅ Linked Stripe customer ${customer.id} to patient ${patientId}`);
-=======
     await pool.query(
       "UPDATE patients SET stripe_customer_id = $1 WHERE patient_id = $2",
       [customer.id, patientId],
@@ -302,7 +216,6 @@
     console.log(
       `✅ Linked Stripe customer ${customer.id} to patient ${patientId}`,
     );
->>>>>>> 359f4b14
   }
 }
 
@@ -317,16 +230,10 @@
   const customerId = subscription.customer as string;
 
   // Get patient by stripe customer ID
-<<<<<<< HEAD
-  const result = await pool.query('SELECT patient_id FROM patients WHERE stripe_customer_id = $1', [
-    customerId,
-  ]);
-=======
   const result = await pool.query(
     "SELECT patient_id FROM patients WHERE stripe_customer_id = $1",
     [customerId],
   );
->>>>>>> 359f4b14
 
   if (result.rows.length > 0) {
     const patientId = result.rows[0].patient_id;
@@ -339,16 +246,12 @@
            subscription_start_date = $3,
            membership_hashtags = array_append(membership_hashtags, 'activemember')
        WHERE patient_id = $4`,
-<<<<<<< HEAD
-      [subscription.status, subscription.id, new Date(subscription.created * 1000), patientId]
-=======
       [
         subscription.status,
         subscription.id,
         new Date(subscription.created * 1000),
         patientId,
       ],
->>>>>>> 359f4b14
     );
 
     console.log(`✅ Created subscription for patient ${patientId}`);
@@ -359,16 +262,10 @@
 async function handleSubscriptionUpdated(subscription: Stripe.Subscription) {
   const customerId = subscription.customer as string;
 
-<<<<<<< HEAD
-  const result = await pool.query('SELECT patient_id FROM patients WHERE stripe_customer_id = $1', [
-    customerId,
-  ]);
-=======
   const result = await pool.query(
     "SELECT patient_id FROM patients WHERE stripe_customer_id = $1",
     [customerId],
   );
->>>>>>> 359f4b14
 
   if (result.rows.length > 0) {
     const patientId = result.rows[0].patient_id;
@@ -398,11 +295,6 @@
     console.log(
       `✅ Updated subscription status for patient ${patientId}: ${subscription.status}`,
     );
-<<<<<<< HEAD
-
-    console.log(`✅ Updated subscription status for patient ${patientId}: ${subscription.status}`);
-=======
->>>>>>> 359f4b14
   }
 }
 
@@ -410,16 +302,10 @@
 async function handleSubscriptionDeleted(subscription: Stripe.Subscription) {
   const customerId = subscription.customer as string;
 
-<<<<<<< HEAD
-  const result = await pool.query('SELECT patient_id FROM patients WHERE stripe_customer_id = $1', [
-    customerId,
-  ]);
-=======
   const result = await pool.query(
     "SELECT patient_id FROM patients WHERE stripe_customer_id = $1",
     [customerId],
   );
->>>>>>> 359f4b14
 
   if (result.rows.length > 0) {
     const patientId = result.rows[0].patient_id;
@@ -461,15 +347,9 @@
       0, // Tax is calculated separately in Stripe
       invoice.total / 100,
       invoice.currency.toUpperCase(),
-<<<<<<< HEAD
-      invoice.description || 'Medical services',
-      JSON.stringify(invoice.metadata || {}),
-    ]
-=======
       invoice.description || "Medical services",
       JSON.stringify(invoice.metadata || {}),
     ],
->>>>>>> 359f4b14
   );
 
   console.log(`✅ Created invoice ${invoiceNumber} (Stripe: ${invoice.id})`);
@@ -498,15 +378,9 @@
     [
       invoice.amount_paid / 100,
       new Date(invoice.status_transitions.paid_at! * 1000),
-<<<<<<< HEAD
-      'card', // Default to card payment
-      invoice.id,
-    ]
-=======
       "card", // Default to card payment
       invoice.id,
     ],
->>>>>>> 359f4b14
   );
 
   // Record payment in payment history
@@ -520,13 +394,6 @@
       ) 
       SELECT id, $1, $2, $3, $4, $5
       FROM invoices WHERE stripe_invoice_id = $6`,
-<<<<<<< HEAD
-      [invoice.amount_paid / 100, 'card', new Date(), paymentIntentId, 'succeeded', invoice.id]
-    );
-  }
-
-  console.log(`✅ Invoice paid: ${invoice.id} - Amount: $${invoice.amount_paid / 100}`);
-=======
       [
         invoice.amount_paid / 100,
         "card",
@@ -541,7 +408,6 @@
   console.log(
     `✅ Invoice paid: ${invoice.id} - Amount: $${invoice.amount_paid / 100}`,
   );
->>>>>>> 359f4b14
 }
 
 // Invoice payment failed - handle failure
@@ -564,13 +430,9 @@
 
 // External payment events
 export async function handleChargeSucceeded(charge: Stripe.Charge) {
-<<<<<<< HEAD
-  console.log(`💰 External charge succeeded: ${charge.id} - Amount: $${charge.amount / 100}`);
-=======
   console.log(
     `💰 External charge succeeded: ${charge.id} - Amount: $${charge.amount / 100}`,
   );
->>>>>>> 359f4b14
 
   // Skip if this charge was already processed through payment_intent
   if (charge.payment_intent) {
@@ -584,13 +446,9 @@
     // Extract customer information
     const customerEmail =
       charge.billing_details?.email ||
-<<<<<<< HEAD
-      (charge.customer ? await getCustomerEmail(charge.customer as string) : null);
-=======
       (charge.customer
         ? await getCustomerEmail(charge.customer as string)
         : null);
->>>>>>> 359f4b14
 
     if (!customerEmail) {
       console.error("Cannot process charge without customer email");
@@ -616,42 +474,28 @@
     // Update patient status to subscriptions
     await updatePatientStatusToSubscriptions(patient.patient_id);
 
-<<<<<<< HEAD
-    console.log(`✅ Processed external payment for patient ${patient.patient_id}`);
-=======
     console.log(
       `✅ Processed external payment for patient ${patient.patient_id}`,
     );
->>>>>>> 359f4b14
   } catch (error) {
     console.error("Error processing external charge:", error);
   }
 }
 
-<<<<<<< HEAD
-export async function handleCheckoutSessionCompleted(session: Stripe.Checkout.Session) {
-  console.log(
-    `🛒 Checkout session completed: ${session.id} - Amount: $${(session.amount_total || 0) / 100}`
-=======
 export async function handleCheckoutSessionCompleted(
   session: Stripe.Checkout.Session,
 ) {
   console.log(
     `🛒 Checkout session completed: ${session.id} - Amount: $${(session.amount_total || 0) / 100}`,
->>>>>>> 359f4b14
   );
 
   try {
     // Extract customer information
     const customerEmail =
       session.customer_email ||
-<<<<<<< HEAD
-      (session.customer ? await getCustomerEmail(session.customer as string) : null);
-=======
       (session.customer
         ? await getCustomerEmail(session.customer as string)
         : null);
->>>>>>> 359f4b14
 
     if (!customerEmail) {
       console.error("Cannot process checkout session without customer email");
@@ -684,13 +528,9 @@
       );
     }
 
-<<<<<<< HEAD
-    console.log(`✅ Processed checkout session for patient ${patient.patient_id}`);
-=======
     console.log(
       `✅ Processed checkout session for patient ${patient.patient_id}`,
     );
->>>>>>> 359f4b14
   } catch (error) {
     console.error("Error processing checkout session:", error);
   }
@@ -717,28 +557,18 @@
 }
 
 async function findPatientByEmail(email: string) {
-<<<<<<< HEAD
-  const result = await pool.query('SELECT * FROM patients WHERE LOWER(email) = LOWER($1)', [email]);
-=======
   const result = await pool.query(
     "SELECT * FROM patients WHERE LOWER(email) = LOWER($1)",
     [email],
   );
->>>>>>> 359f4b14
   return result.rows[0] || null;
 }
 
 async function findPatientByStripeCustomerId(customerId: string) {
-<<<<<<< HEAD
-  const result = await pool.query('SELECT * FROM patients WHERE stripe_customer_id = $1', [
-    customerId,
-  ]);
-=======
   const result = await pool.query(
     "SELECT * FROM patients WHERE stripe_customer_id = $1",
     [customerId],
   );
->>>>>>> 359f4b14
   return result.rows[0] || null;
 }
 
@@ -752,15 +582,9 @@
   const patientId = await generatePatientId();
 
   // Parse name into first and last
-<<<<<<< HEAD
-  const nameParts = (billing?.name || 'Unknown').split(' ');
-  const firstName = nameParts[0] || 'Unknown';
-  const lastName = nameParts.slice(1).join(' ') || 'Patient';
-=======
   const nameParts = (billing?.name || "Unknown").split(" ");
   const firstName = nameParts[0] || "Unknown";
   const lastName = nameParts.slice(1).join(" ") || "Patient";
->>>>>>> 359f4b14
 
   const result = await pool.query(
     `INSERT INTO patients (
@@ -775,19 +599,11 @@
       lastName,
       billing?.email || `unknown_${Date.now()}@external.com`,
       billing?.phone,
-<<<<<<< HEAD
-      typeof charge.customer === 'string' ? charge.customer : null,
-      'subscriptions', // Direct to subscriptions since they paid
-      'external_stripe',
-      ['activemember'], // Add active member hashtag
-    ]
-=======
       typeof charge.customer === "string" ? charge.customer : null,
       "subscriptions", // Direct to subscriptions since they paid
       "external_stripe",
       ["activemember"], // Add active member hashtag
     ],
->>>>>>> 359f4b14
   );
 
   console.log(`✅ Created new patient ${patientId} from external charge`);
@@ -801,15 +617,9 @@
 
   // Try to get customer details
   const customerDetails = session.customer_details;
-<<<<<<< HEAD
-  const nameParts = (customerDetails?.name || 'Unknown').split(' ');
-  const firstName = nameParts[0] || 'Unknown';
-  const lastName = nameParts.slice(1).join(' ') || 'Patient';
-=======
   const nameParts = (customerDetails?.name || "Unknown").split(" ");
   const firstName = nameParts[0] || "Unknown";
   const lastName = nameParts.slice(1).join(" ") || "Patient";
->>>>>>> 359f4b14
 
   const result = await pool.query(
     `INSERT INTO patients (
@@ -826,19 +636,11 @@
         customerDetails?.email ||
         `unknown_${Date.now()}@external.com`,
       customerDetails?.phone,
-<<<<<<< HEAD
-      typeof session.customer === 'string' ? session.customer : null,
-      'subscriptions',
-      'external_checkout',
-      ['activemember'],
-    ]
-=======
       typeof session.customer === "string" ? session.customer : null,
       "subscriptions",
       "external_checkout",
       ["activemember"],
     ],
->>>>>>> 359f4b14
   );
 
   console.log(`✅ Created new patient ${patientId} from checkout session`);
@@ -872,15 +674,6 @@
       JSON.stringify({
         ...charge.metadata,
         external_payment: true,
-<<<<<<< HEAD
-        capture_source: 'webhook',
-        payment_method: charge.payment_method,
-      }),
-    ]
-  );
-
-  console.log(`✅ Created invoice ${invoiceNumber} from external charge ${charge.id}`);
-=======
         capture_source: "webhook",
         payment_method: charge.payment_method,
       }),
@@ -890,7 +683,6 @@
   console.log(
     `✅ Created invoice ${invoiceNumber} from external charge ${charge.id}`,
   );
->>>>>>> 359f4b14
 }
 
 async function createInvoiceFromCheckoutSession(
@@ -919,15 +711,6 @@
       JSON.stringify({
         mode: session.mode,
         external_payment: true,
-<<<<<<< HEAD
-        capture_source: 'checkout',
-        payment_status: session.payment_status,
-      }),
-    ]
-  );
-
-  console.log(`✅ Created invoice ${invoiceNumber} from checkout session ${session.id}`);
-=======
         capture_source: "checkout",
         payment_status: session.payment_status,
       }),
@@ -937,7 +720,6 @@
   console.log(
     `✅ Created invoice ${invoiceNumber} from checkout session ${session.id}`,
   );
->>>>>>> 359f4b14
 }
 
 async function updatePatientStatusToSubscriptions(patientId: string) {
