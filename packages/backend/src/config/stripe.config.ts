--- conflicted
+++ resolved
@@ -1,11 +1,6 @@
 import Stripe from "stripe";
-<<<<<<< HEAD
 import { ENV } from "./env";
-import { logger } from "../lib/logger";
-=======
-import dotenv from "dotenv";
 import { logger } from "../utils/logger";
->>>>>>> c2e00442
 
 const KEY = process.env.STRIPE_SECRET_KEY || "";
 const MODE = process.env.STRIPE_MODE || (KEY.startsWith("sk_test_") ? "test" : "live");
