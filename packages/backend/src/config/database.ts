--- conflicted
+++ resolved
@@ -20,11 +20,7 @@
   ? new Pool({
       connectionString: process.env.DATABASE_URL,
       ssl:
-<<<<<<< HEAD
-        process.env.NODE_ENV === 'production'
-=======
         process.env.NODE_ENV === "production"
->>>>>>> 359f4b14
           ? { rejectUnauthorized: false } // For production, allow self-signed certificates
           : false, // For development, disable SSL entirely
     })
@@ -38,11 +34,7 @@
       idleTimeoutMillis: 30000, // How long a client is allowed to remain idle before being closed
       connectionTimeoutMillis: 10000, // Increase timeout to 10 seconds for Railway
       ssl:
-<<<<<<< HEAD
-        process.env.DB_SSL === 'true' && process.env.NODE_ENV === 'production'
-=======
         process.env.DB_SSL === "true" && process.env.NODE_ENV === "production"
->>>>>>> 359f4b14
           ? { rejectUnauthorized: false } // For production with SSL
           : false, // For development or when SSL is disabled
     });
@@ -63,11 +55,7 @@
   try {
     // Set a timeout for the connection test
     const timeoutPromise = new Promise((_, reject) =>
-<<<<<<< HEAD
-      setTimeout(() => reject(new Error('Database connection timeout')), 5000)
-=======
       setTimeout(() => reject(new Error("Database connection timeout")), 5000),
->>>>>>> 359f4b14
     );
 
     const connectionPromise = (async () => {
@@ -111,11 +99,7 @@
     `);
 
     if (!tableCheck.rows[0].exists) {
-<<<<<<< HEAD
-      console.log('Creating soap_notes table...');
-=======
       console.log("Creating soap_notes table...");
->>>>>>> 359f4b14
 
       await pool.query(`
         CREATE TABLE soap_notes (
@@ -142,13 +126,6 @@
       `);
 
       // Add indexes
-<<<<<<< HEAD
-      await pool.query('CREATE INDEX idx_soap_notes_patient_id ON soap_notes(patient_id)');
-      await pool.query('CREATE INDEX idx_soap_notes_created_at ON soap_notes(created_at)');
-      await pool.query('CREATE INDEX idx_soap_notes_status ON soap_notes(status)');
-
-      console.log('✅ Created soap_notes table with correct schema for BECCA AI');
-=======
       await pool.query(
         "CREATE INDEX idx_soap_notes_patient_id ON soap_notes(patient_id)",
       );
@@ -162,7 +139,6 @@
       console.log(
         "✅ Created soap_notes table with correct schema for BECCA AI",
       );
->>>>>>> 359f4b14
     }
   } catch (error) {
     console.error("Error ensuring soap_notes table:", error);
