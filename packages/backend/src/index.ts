import express from 'express';
import cors from 'cors';
import dotenv from 'dotenv';
<<<<<<< HEAD
import path from 'path';
import { testDatabaseConnection, ensureSOAPNotesTable, pool } from './config/database';
import { ENV } from './config/env';
import { logger } from './lib/logger';

// HIPAA SECURITY: Initialize log sanitization FIRST
import { initializeHIPAALogging } from './utils/log-sanitizer';
initializeHIPAALogging();

// HIPAA SECURITY: Import emergency auth middleware
import { emergencyAuthCheck } from './middleware/emergency-auth';

// Load environment variables only in local development
if (!process.env.RAILWAY_STATIC_URL) {
  // local dev only; Railway injects envs for us
  dotenv.config();
}
=======
import { testDatabaseConnection, ensureSOAPNotesTable } from './config/database';
import { logger } from './utils/logger';
import { applySecurityMiddleware, corsOptions } from './config/security.config';
// Remove the audit middleware import for now since it's not used



// Import routes
import authRoutes from './routes/auth.routes';
import patientRoutes from './routes/patient.routes';
import practitionerRoutes from './routes/practitioner.routes';
import appointmentRoutes from './routes/appointment.routes';
import documentRoutes from './routes/document.routes';
import webhookRoutes from './routes/webhook.routes';
import stripeWebhookRoutes from './routes/stripe-webhook.routes';
import auditRoutes from './routes/audit.routes';
import paymentRoutes from './routes/payment.routes';
import packageRoutes from './routes/package.routes';
import aiRoutes from './routes/ai.routes';
import invoiceRoutes from './routes/invoice.routes';
>>>>>>> c2e00442

const app = express();
const PORT = ENV.PORT;

<<<<<<< HEAD
// Trust Railway's reverse proxy *before* any middleware that reads IPs
app.set('trust proxy', 1);
=======
// Trust Railway proxy BEFORE any IP/rate-limit/security middleware
app.set('trust proxy', 1);

// Stamp running build/commit (visible in Deploy Logs)
console.info('DEPLOY_VERSION:', process.env.BUILD_ID || process.env.RAILWAY_GIT_COMMIT_SHA || 'unknown');


// Load environment variables
dotenv.config();
>>>>>>> c2e00442

// Stamp current build/commit for verification
console.info(
  "DEPLOY_VERSION:",
  process.env.BUILD_ID || process.env.RAILWAY_GIT_COMMIT_SHA || "unknown"
);

<<<<<<< HEAD
// CORS configuration - UPDATED to include CloudFront and S3
const corsOrigins = process.env.CORS_ORIGINS || process.env.CORS_ORIGIN 
  ? (process.env.CORS_ORIGINS || process.env.CORS_ORIGIN).split(',').map(origin => origin.trim())
  : [
    'http://localhost:3000',
    'http://localhost:3001', 
    'https://eonmeds-platform2025-production.up.railway.app',
    'https://d3p4f8m2bxony8.cloudfront.net',  // CloudFront URL
    'http://eonmeds-frontend-staging.s3-website-us-east-1.amazonaws.com'  // S3 URL
  ];

logger.info("🔒 CORS Origins configured:", corsOrigins);

app.use(cors({
  origin: (origin, callback) => {
    // Allow requests with no origin (like mobile apps)
    if (!origin) return callback(null, true);
    if (corsOrigins.includes(origin)) {
      callback(null, true);
    } else {
      logger.warn(`CORS blocked origin: ${origin}`);
      callback(new Error('Not allowed by CORS'));
    }
  },
  credentials: true,
  methods: ['GET', 'POST', 'PUT', 'DELETE', 'PATCH', 'OPTIONS'],
  allowedHeaders: ['Content-Type', 'Authorization', 'X-Requested-With', 'X-API-Key'],
  exposedHeaders: ['X-Total-Count']
}));
=======
// Apply security middleware (includes CORS, rate limiting, etc.)
if (process.env.NODE_ENV === 'production') {
  app.use(cors(corsOptions));
  applySecurityMiddleware(app);
} else {
  // Development CORS settings
  const corsOrigins = process.env.CORS_ORIGIN 
    ? process.env.CORS_ORIGIN.split(',').map(origin => origin.trim())
    : [
      'http://localhost:3000',
      'http://localhost:3001', 
      'https://intuitive-learning-production.up.railway.app',
      'https://eonmeds-platform2025-production.up.railway.app'
    ];
  
  logger.info(" CORS Origins configured:", corsOrigins);
  
  app.use(cors({
    origin: corsOrigins,
    credentials: true,
    methods: ['GET', 'POST', 'PUT', 'DELETE', 'PATCH', 'OPTIONS'],
    allowedHeaders: ['Content-Type', 'Authorization', 'X-Requested-With'],
    exposedHeaders: ['X-Total-Count', 'X-Session-Expires-In']
  }));
}
>>>>>>> c2e00442

// Request logging middleware
app.use((req, _res, next) => {
  logger.info(`${new Date().toISOString()} ${req.method} ${req.path}`);
  next();
});

<<<<<<< HEAD
// Import Stripe webhook route early (needs raw body)
import stripeWebhookRoutes from './routes/stripe-webhook.routes';

// Stripe webhook MUST come before body parsing middleware  
app.use("/api/v1/webhooks", stripeWebhookRoutes);
logger.info("✅ Stripe webhook route loaded at /api/v1/webhooks/stripe (requires raw body)");

// Compat alias → forward to the actual stripe webhook router
app.use('/api/v1/payments/webhook/stripe', stripeWebhookRoutes);

// Body parsing middleware for all other routes
=======
// Stripe webhook route (must be before body parsing middleware)
// Stripe requires raw body for webhook signature verification
app.use("/api/v1/webhooks/stripe", stripeWebhookRoutes);
app.use("/api/v1/payments/webhook/stripe", stripeWebhookRoutes);
logger.info(" Stripe webhook route loaded (requires raw body)");

// Body parsing middleware for all routes
>>>>>>> c2e00442
app.use(express.json({ limit: "10mb" }));
app.use(express.urlencoded({ extended: true }));

// Health check endpoint
app.get('/health', (_req, res) => {
  res.json({ 
    status: 'ok', 
    timestamp: new Date().toISOString(),
    environment: process.env.NODE_ENV || 'development'
  });

// --- Build/health probes (no auth) ---
app.get("/version", (_req, res) => {
  res.json({
    commit: process.env.RAILWAY_GIT_COMMIT_SHA || null,
    buildId: process.env.BUILD_ID || null,
    ts: new Date().toISOString(),
    env: process.env.NODE_ENV || "development",
  });
});

app.get("/api/v1/tracking/test", (_req, res) => {
  res.json({ ok: true, ts: new Date().toISOString() });
});
});

// --- Build/health probes (no auth) ---
app.get('/version', (_req, res) => {
  res.json({
    commit: process.env.RAILWAY_GIT_COMMIT_SHA || null,
    buildId: process.env.BUILD_ID || null,
    ts: new Date().toISOString(),
    env: process.env.NODE_ENV || 'development',
  });
});

app.get('/api/v1/tracking/test', (_req, res) => {
  res.json({ ok: true, ts: new Date().toISOString() });
});



// API root endpoint
app.get('/api/v1', (_req, res) => {
  res.json({ 
    version: '1.0.0',
    endpoints: {
      webhooks: '/api/v1/webhooks',
      auth: '/api/v1/auth',
      patients: '/api/v1/patients',
      practitioners: '/api/v1/practitioners',
      appointments: '/api/v1/appointments',
      documents: '/api/v1/documents',
      audit: '/api/v1/audit',
      payments: '/api/v1/payments',
      invoices: '/api/v1/invoices',
      tracking: '/api/v1/tracking',
      billing: '/api/v1/billing',
      'billing-stripe': '/api/v1/billing/stripe',
      packages: '/api/v1/packages',
      ai: '/api/v1/ai'
    }
  });
});

<<<<<<< HEAD
// Import all routes
import authRoutes from './routes/auth.routes';
import patientRoutes from './routes/patient.routes';
import practitionerRoutes from './routes/practitioner.routes';
import appointmentRoutes from './routes/appointment.routes';
import documentRoutes from './routes/document.routes';
import webhookRoutes from './routes/webhook.routes';
import auditRoutes from './routes/audit.routes';
import paymentRoutes from './routes/payment.routes';
// Import invoice routes with initialization
import { initializeInvoiceRoutes } from './routes/invoice.routes';
import invoicePaymentRoutes from './routes/invoice-payment.routes';
import trackingRoutes from './routes/tracking';
import packageRoutes from './routes/package.routes';
import aiRoutes from './routes/ai.routes';
import billingRoutes from './routes/billing.routes';
import billingMetricsRoutes from './routes/billing-metrics.routes';
import stripeBillingRoutes from './routes/stripe-billing.routes';
import stripeDiagRoutes from './routes/stripe-diagnostics.routes';

// General webhook routes (no auth) 
app.use("/api/v1/webhooks/general", webhookRoutes);
logger.info("✅ General webhook routes loaded at /api/v1/webhooks/general (no auth required)");

// Public payment routes (no auth required) - Simple implementation
import publicPaymentRoutes from './routes/public-payment.routes';
app.use("/api/v1/public", publicPaymentRoutes);
logger.info("✅ Public payment routes loaded at /api/v1/public (no auth required)");

// Checkout routes (no auth required) - Customer-facing checkout
import checkoutRoutes from './routes/checkout.routes';
app.use("/api/v1/checkout", checkoutRoutes);
logger.info("✅ Checkout routes loaded at /api/v1/checkout (no auth required)");

// 🚨 HIPAA SECURITY: Apply emergency auth check to ALL routes below this point
// This middleware will protect all PHI endpoints from unauthorized access
app.use(emergencyAuthCheck);
logger.info("🔒 HIPAA Emergency Auth Check enabled - All routes below require authentication");

// All other API routes (now protected by emergencyAuthCheck)
=======
// Webhook routes (always available - no auth required)
// IMPORTANT: This must be before any auth middleware
app.use("/api/v1/webhooks", webhookRoutes);
logger.info(" Webhook routes loaded (always available - no auth required)");

// Register all routes (with database check inside each route)
>>>>>>> c2e00442
app.use("/api/v1/auth", authRoutes);
app.use("/api/v1/patients", patientRoutes);
app.use("/api/v1/practitioners", practitionerRoutes);
app.use("/api/v1/appointments", appointmentRoutes);
app.use("/api/v1/documents", documentRoutes);
app.use("/api/v1/audit", auditRoutes);
<<<<<<< HEAD
app.use("/api/v1/payments", paymentRoutes);
// Initialize and mount invoice routes with database and stripe
const stripeClient = (() => {
  try {
    const { getStripeClient } = require('./config/stripe.config');
    return getStripeClient();
  } catch {
    logger.warn('Stripe not configured for invoice module');
    return null;
  }
})();
const invoiceRoutes = initializeInvoiceRoutes(pool, stripeClient);
app.use("/api/v1/invoices", invoiceRoutes); // Direct invoice routes
app.use("/api/v1/invoice-payments", invoicePaymentRoutes);
app.use("/api/v1/tracking", trackingRoutes);
app.use("/api/v1/packages", packageRoutes);
app.use("/api/v1/ai", aiRoutes);
app.use("/api/v1/billing", billingRoutes);
app.use("/api/v1/billing-metrics", billingMetricsRoutes);
app.use("/api/v1/billing/stripe", stripeBillingRoutes);
app.use("/api/v1/billing/stripe/diagnostics", stripeDiagRoutes);

logger.info('✅ All API routes registered');

// Payment methods routes
try {
  const paymentMethodsRoutes = require('./routes/payment-methods.routes').default;
  app.use('/api/v1/payment-methods', paymentMethodsRoutes);
} catch (error) {
  logger.warn('Payment methods routes not found, skipping...');
}

// Financial dashboard routes
try {
  const financialDashboardRoutes = require('./routes/financial-dashboard.routes').default;
  app.use('/api/v1/financial-dashboard', financialDashboardRoutes);
} catch (error) {
  logger.warn('Financial dashboard routes not found, skipping...');
}

// Comprehensive Billing System routes (if available)
try {
  const { createBillingSystemRoutes } = require('./routes/billing-system.routes');
  const { BillingSystemService } = require('./services/billing-system.service');
  const { getStripeClient } = require('./config/stripe.config');
  
  const billingSystemService = new BillingSystemService(pool, getStripeClient());
  const billingSystemRoutes = createBillingSystemRoutes(billingSystemService);
  app.use('/api/v1/billing-system', billingSystemRoutes);
  logger.info('✅ Comprehensive billing system routes loaded');
} catch (error) {
  logger.warn('Billing system routes not found, skipping...');
}

// NEW: Enhanced Stripe Payment Routes
try {
  const stripePaymentRoutes = require('./routes/stripe-payments.routes').default;
  app.use('/api/v1', stripePaymentRoutes);
  logger.info('✅ Enhanced Stripe payment routes loaded');
} catch (error) {
  logger.warn('Enhanced Stripe payment routes not found, skipping...');
}

// NEW: Stripe Webhook Routes (MUST be before body parser for raw body)
// Note: This is actually mounted earlier in the file, before body parser middleware
try {
  const stripeWebhookRoutes = require('./routes/stripe-webhook-raw.routes').default;
  const { getRawBody } = require('./routes/stripe-webhook-raw.routes');
  // Mount webhook route with raw body handler
  app.use('/api', stripeWebhookRoutes);
  logger.info('✅ Stripe webhook routes with raw body handling loaded');
} catch (error) {
  logger.warn('Stripe webhook routes not found, skipping...');
}
=======
// Payment routes - but webhook is already registered above
app.use('/api/v1/payments', paymentRoutes);
app.use('/api/v1/payments/invoices', invoiceRoutes);
app.use('/api/v1/packages', packageRoutes);
app.use('/api/v1/ai', aiRoutes);

// Payment methods routes (Phase 2)
const paymentMethodsRoutes = require('./routes/payment-methods.routes').default;
app.use('/api/v1/payment-methods', paymentMethodsRoutes);

// Financial dashboard routes (Admin only)
const financialDashboardRoutes = require('./routes/financial-dashboard.routes').default;
app.use('/api/v1/financial-dashboard', financialDashboardRoutes);

// Stripe test routes (only in development)
if (process.env.NODE_ENV !== 'production') {
  const stripeTestRoutes = require('./routes/stripe-test.routes').default;
  app.use('/api/v1/stripe-test', stripeTestRoutes);
  logger.info(' Stripe test routes loaded (development only)');
}

logger.info(' All routes registered (database check happens per route)');

// Start server
app.listen(PORT, async () => {
  logger.info(' Server is running!');
  logger.info(` Listening on port ${PORT}`);
  logger.info(' EONMeds Backend API');
  logger.info(`Environment: ${process.env.NODE_ENV || 'development'}`);
  logger.info(`Database Host: ${process.env.DB_HOST ? ' Configured' : ' Missing'}`);
  logger.info(`Database Name: ${process.env.DB_NAME ? ' Configured' : ' Missing'}`);
  logger.info(`JWT Secret: ${process.env.JWT_SECRET ? ' Configured' : ' Missing'}`);
  logger.info(`Port: ${PORT}`);

  await testDatabaseConnection();
  await ensureSOAPNotesTable();
});
>>>>>>> c2e00442

// Serve static files in production
if (process.env.NODE_ENV === 'production') {
  app.use(express.static(path.join(__dirname, '../public')));
  
  // Handle React routing
  app.get('*', (_req, res) => {
    res.sendFile(path.join(__dirname, '../public', 'index.html'));
  });
  logger.info('✅ Serving frontend static files');
}

// Database initialization
let databaseConnected = false;

async function initializeDatabase() {
<<<<<<< HEAD
    logger.info('Attempting database connection...');
=======
  logger.info('Attempting database connection...');
>>>>>>> c2e00442
  
  try {
    const isConnected = await testDatabaseConnection();
    
    if (isConnected) {
<<<<<<< HEAD
      logger.info("✅ Database connected successfully");
      databaseConnected = true;

      // Ensure critical tables exist
      await ensureSOAPNotesTable();
      await ensureInvoiceTables();
      await ensureTrackingTables();
      
      logger.info('✅ Database tables verified/created');
    } else {
      logger.info("⚠️  Database connection failed - some functionality may be limited");
    }
  } catch (error) {
    logger.error("❌ Error during database initialization:", error);
=======
      logger.info(" Database connected successfully");
      databaseConnected = true;

      // Ensure critical tables exist
      try {
        // Import pool for direct queries
        const { pool } = await import('./config/database');
        
        // SOAP notes table is now handled by database.ts with correct schema

        // Create invoice_payments table if it doesn't exist
        await pool.query(`
          CREATE TABLE IF NOT EXISTS invoice_payments (
            id UUID PRIMARY KEY DEFAULT gen_random_uuid(),
            invoice_id UUID NOT NULL REFERENCES invoices(id),
            amount DECIMAL(10,2) NOT NULL,
            payment_method VARCHAR(50) NOT NULL,
            payment_date TIMESTAMP NOT NULL DEFAULT NOW(),
            stripe_payment_intent_id VARCHAR(255),
            stripe_charge_id VARCHAR(255),
            status VARCHAR(50) NOT NULL DEFAULT 'succeeded',
            failure_reason TEXT,
            metadata JSONB DEFAULT '{}',
            created_at TIMESTAMP DEFAULT NOW()
          );
        `);

        // Create indexes
        await pool.query(`
          CREATE INDEX IF NOT EXISTS idx_payment_invoice ON invoice_payments(invoice_id);
        `);

        await pool.query(`
          CREATE INDEX IF NOT EXISTS idx_payment_date ON invoice_payments(payment_date);
        `);

        // Create invoices table
        await pool.query(`
          CREATE TABLE IF NOT EXISTS invoices (
            id UUID PRIMARY KEY DEFAULT gen_random_uuid(),
            invoice_number VARCHAR(50) UNIQUE NOT NULL,
            stripe_invoice_id VARCHAR(255) UNIQUE,
            patient_id VARCHAR(20) NOT NULL REFERENCES patients(patient_id),
            stripe_customer_id VARCHAR(255),
            invoice_date DATE NOT NULL DEFAULT CURRENT_DATE,
            due_date DATE NOT NULL,
            status VARCHAR(50) NOT NULL DEFAULT 'draft',
            subtotal DECIMAL(10,2) NOT NULL DEFAULT 0,
            tax_amount DECIMAL(10,2) DEFAULT 0,
            discount_amount DECIMAL(10,2) DEFAULT 0,
            total_amount DECIMAL(10,2) NOT NULL DEFAULT 0,
            amount_paid DECIMAL(10,2) DEFAULT 0,
            amount_due DECIMAL(10,2) GENERATED ALWAYS AS (total_amount - amount_paid) STORED,
            currency VARCHAR(3) DEFAULT 'USD',
            payment_method VARCHAR(50),
            payment_date TIMESTAMP,
            stripe_payment_intent_id VARCHAR(255),
            description TEXT,
            notes TEXT,
            metadata JSONB DEFAULT '{}',
            created_at TIMESTAMP DEFAULT NOW(),
            updated_at TIMESTAMP DEFAULT NOW(),
            paid_at TIMESTAMP,
            voided_at TIMESTAMP
          );
        `);

        // Create sequence for invoice numbers
        await pool.query(`
          CREATE SEQUENCE IF NOT EXISTS invoice_number_seq START WITH 1000;
        `);

        // Create function to generate invoice numbers
        await pool.query(`
          CREATE OR REPLACE FUNCTION generate_invoice_number()
          RETURNS VARCHAR AS $$
          DECLARE
            new_number VARCHAR;
          BEGIN
            new_number := 'INV-' || TO_CHAR(NOW(), 'YYYY') || '-' || LPAD(nextval('invoice_number_seq')::text, 5, '0');
            RETURN new_number;
          END;
          $$ LANGUAGE plpgsql;
        `);

        // Create invoice_items table
        await pool.query(`
          CREATE TABLE IF NOT EXISTS invoice_items (
            id UUID PRIMARY KEY DEFAULT gen_random_uuid(),
            invoice_id UUID NOT NULL REFERENCES invoices(id) ON DELETE CASCADE,
            description VARCHAR(500) NOT NULL,
            quantity INTEGER NOT NULL DEFAULT 1,
            unit_price DECIMAL(10,2) NOT NULL,
            amount DECIMAL(10,2) GENERATED ALWAYS AS (quantity * unit_price) STORED,
            service_type VARCHAR(100),
            stripe_price_id VARCHAR(255),
            metadata JSONB DEFAULT '{}',
            created_at TIMESTAMP DEFAULT NOW()
          );
        `);

        // Call ensureSOAPNotesTable to create the table with correct schema
        const { ensureSOAPNotesTable } = await import("./config/database");
        await ensureSOAPNotesTable();
        
        logger.info(' Database tables verified/created');
      } catch (tableError) {
        logger.info(
          "Note: Could not verify/create tables:",
          (tableError as Error).message,
        );
      }
    } else {
      logger.info(
        "  Database connection failed - some functionality may be limited",
      );
    }
  } catch (error) {
    logger.error(" Error during database initialization:", error);
>>>>>>> c2e00442
  }
}

async function ensureInvoiceTables() {
  try {
    // Create invoices table
    await pool.query(`
      CREATE TABLE IF NOT EXISTS invoices (
        id UUID PRIMARY KEY DEFAULT gen_random_uuid(),
        invoice_number VARCHAR(50) UNIQUE NOT NULL,
        stripe_invoice_id VARCHAR(255) UNIQUE,
        patient_id VARCHAR(20) NOT NULL REFERENCES patients(patient_id),
        stripe_customer_id VARCHAR(255),
        invoice_date DATE NOT NULL DEFAULT CURRENT_DATE,
        due_date DATE NOT NULL,
        status VARCHAR(50) NOT NULL DEFAULT 'draft',
        subtotal DECIMAL(10,2) NOT NULL DEFAULT 0,
        tax_amount DECIMAL(10,2) DEFAULT 0,
        discount_amount DECIMAL(10,2) DEFAULT 0,
        total_amount DECIMAL(10,2) NOT NULL DEFAULT 0,
        amount_paid DECIMAL(10,2) DEFAULT 0,
        amount_due DECIMAL(10,2) GENERATED ALWAYS AS (total_amount - amount_paid) STORED,
        currency VARCHAR(3) DEFAULT 'USD',
        payment_method VARCHAR(50),
        payment_date TIMESTAMP,
        stripe_payment_intent_id VARCHAR(255),
        description TEXT,
        notes TEXT,
        metadata JSONB DEFAULT '{}',
        created_at TIMESTAMP DEFAULT NOW(),
        updated_at TIMESTAMP DEFAULT NOW(),
        paid_at TIMESTAMP,
        voided_at TIMESTAMP
      );
    `);

    // Create sequence for invoice numbers
    await pool.query(`
      CREATE SEQUENCE IF NOT EXISTS invoice_number_seq START WITH 1000;
    `);

    // Create function to generate invoice numbers
    await pool.query(`
      CREATE OR REPLACE FUNCTION generate_invoice_number()
      RETURNS VARCHAR AS $$
      DECLARE
        new_number VARCHAR;
      BEGIN
        new_number := 'INV-' || TO_CHAR(NOW(), 'YYYY') || '-' || LPAD(nextval('invoice_number_seq')::text, 5, '0');
        RETURN new_number;
      END;
      $$ LANGUAGE plpgsql;
    `);

    // Create invoice_items table
    await pool.query(`
      CREATE TABLE IF NOT EXISTS invoice_items (
        id UUID PRIMARY KEY DEFAULT gen_random_uuid(),
        invoice_id UUID NOT NULL REFERENCES invoices(id) ON DELETE CASCADE,
        description VARCHAR(500) NOT NULL,
        quantity INTEGER NOT NULL DEFAULT 1,
        unit_price DECIMAL(10,2) NOT NULL,
        amount DECIMAL(10,2) GENERATED ALWAYS AS (quantity * unit_price) STORED,
        service_type VARCHAR(100),
        stripe_price_id VARCHAR(255),
        metadata JSONB DEFAULT '{}',
        created_at TIMESTAMP DEFAULT NOW()
      );
    `);

    // Create invoice_payments table
    await pool.query(`
      CREATE TABLE IF NOT EXISTS invoice_payments (
        id UUID PRIMARY KEY DEFAULT gen_random_uuid(),
        invoice_id UUID NOT NULL REFERENCES invoices(id),
        amount DECIMAL(10,2) NOT NULL,
        payment_method VARCHAR(50) NOT NULL,
        payment_date TIMESTAMP NOT NULL DEFAULT NOW(),
        stripe_payment_intent_id VARCHAR(255),
        stripe_charge_id VARCHAR(255),
        status VARCHAR(50) NOT NULL DEFAULT 'succeeded',
        failure_reason TEXT,
        metadata JSONB DEFAULT '{}',
        created_at TIMESTAMP DEFAULT NOW()
      );
    `);

    // Create indexes
    await pool.query(`
      CREATE INDEX IF NOT EXISTS idx_payment_invoice ON invoice_payments(invoice_id);
      CREATE INDEX IF NOT EXISTS idx_payment_date ON invoice_payments(payment_date);
      CREATE INDEX IF NOT EXISTS idx_invoice_patient ON invoices(patient_id);
      CREATE INDEX IF NOT EXISTS idx_invoice_status ON invoices(status);
    `);

<<<<<<< HEAD
    logger.info('✅ Invoice tables created/verified');
  } catch (error) {
    logger.error('Error creating invoice tables:', error);
  }
}

async function ensureTrackingTables() {
  try {
    await pool.query(`
      CREATE TABLE IF NOT EXISTS tracking_forms (
        id UUID PRIMARY KEY DEFAULT gen_random_uuid(),
        patient_id VARCHAR(20) NOT NULL,
        form_type VARCHAR(50) NOT NULL,
        form_data JSONB NOT NULL,
        ip_address VARCHAR(45),
        user_agent TEXT,
        created_at TIMESTAMP DEFAULT NOW(),
        FOREIGN KEY (patient_id) REFERENCES patients(patient_id)
      );
    `);

    await pool.query(`
      CREATE INDEX IF NOT EXISTS idx_tracking_patient ON tracking_forms(patient_id);
      CREATE INDEX IF NOT EXISTS idx_tracking_created ON tracking_forms(created_at);
    `);

    logger.info('✅ Tracking tables created/verified');
  } catch (error) {
    logger.error('Error creating tracking tables:', error);
  }
}

// Start server
app.listen(PORT, async () => {
  logger.info('🚀 Server is running!');
  logger.info(`📡 Listening on port ${PORT}`);
  logger.info('🏥 EONMeds Backend API v2.0');
  logger.info(`Environment: ${ENV.NODE_ENV}`);
  logger.info(`Database: ${process.env.DB_HOST ? '✓ Configured' : '✗ Missing'}`);
  
  await initializeDatabase();
});
=======
// Export database connection status for routes to check
>>>>>>> c2e00442

// 404 handler
app.use((req, res) => {
  res.status(404).json({ 
    error: 'Not Found',
    message: `Route ${req.method} ${req.path} not found`,
    database: databaseConnected ? 'connected' : 'not connected'
  });
});

// Error handling middleware
<<<<<<< HEAD
app.use((err: any, _req: express.Request, res: express.Response, _next: express.NextFunction) => {
=======
app.use((err: any, req: express.Request, res: express.Response, _next: express.NextFunction) => {
>>>>>>> c2e00442
  logger.error('Error:', err);

  const responseBody: any = {
    error: err?.message || 'Internal Server Error',
    status: err?.status || 500,
    path: _req.path,
    method: _req.method,
  };

  if (process.env.NODE_ENV === 'development' && err?.stack) {
    responseBody.stack = err.stack;
  }

  res.status(responseBody.status).json(responseBody);
});

// Graceful shutdown
process.on("SIGTERM", () => {
  logger.info("SIGTERM signal received: closing HTTP server");
  process.exit(0);
});

<<<<<<< HEAD
// Fix: Ensure proper export for both ES modules and CommonJS, and avoid duplicate exports
const exported = { app, databaseConnected };
// Fix: Ensure both ES module and CommonJS compatibility, and avoid duplicate exports.
// Use named export for databaseConnected, and default export for app.
// Also, attach databaseConnected to the CommonJS export for require() users.

export default app;
export { databaseConnected };

// For CommonJS consumers:
if (typeof module !== 'undefined' && typeof module.exports !== 'undefined') {
  module.exports = app;
  module.exports.databaseConnected = databaseConnected;
}

// For CommonJS require() support
module.exports = exported;
=======

// NOTE: If express-jwt is applied globally, exclude these paths:
// app.use(jwt({ secret, algorithms: ['HS256'] }).unless({
//   path: ['/health','/version','/api/v1/tracking/test','/api/v1/webhooks/stripe','/api/v1/payments/webhook/stripe']
// }));

// Fix: Ensure proper export for both ES modules and CommonJS
export default app;
export { databaseConnected };
>>>>>>> c2e00442
<|MERGE_RESOLUTION|>--- conflicted
+++ resolved
@@ -1,11 +1,12 @@
+
 import express from 'express';
 import cors from 'cors';
 import dotenv from 'dotenv';
-<<<<<<< HEAD
 import path from 'path';
 import { testDatabaseConnection, ensureSOAPNotesTable, pool } from './config/database';
 import { ENV } from './config/env';
-import { logger } from './lib/logger';
+import { logger } from './utils/logger';
+import { applySecurityMiddleware, corsOptions } from './config/security.config';
 
 // HIPAA SECURITY: Initialize log sanitization FIRST
 import { initializeHIPAALogging } from './utils/log-sanitizer';
@@ -19,13 +20,6 @@
   // local dev only; Railway injects envs for us
   dotenv.config();
 }
-=======
-import { testDatabaseConnection, ensureSOAPNotesTable } from './config/database';
-import { logger } from './utils/logger';
-import { applySecurityMiddleware, corsOptions } from './config/security.config';
-// Remove the audit middleware import for now since it's not used
-
-
 
 // Import routes
 import authRoutes from './routes/auth.routes';
@@ -40,15 +34,10 @@
 import packageRoutes from './routes/package.routes';
 import aiRoutes from './routes/ai.routes';
 import invoiceRoutes from './routes/invoice.routes';
->>>>>>> c2e00442
 
 const app = express();
-const PORT = ENV.PORT;
-
-<<<<<<< HEAD
-// Trust Railway's reverse proxy *before* any middleware that reads IPs
-app.set('trust proxy', 1);
-=======
+const PORT = ENV.PORT || process.env.PORT || 8080;
+
 // Trust Railway proxy BEFORE any IP/rate-limit/security middleware
 app.set('trust proxy', 1);
 
@@ -58,45 +47,9 @@
 
 // Load environment variables
 dotenv.config();
->>>>>>> c2e00442
-
-// Stamp current build/commit for verification
-console.info(
-  "DEPLOY_VERSION:",
-  process.env.BUILD_ID || process.env.RAILWAY_GIT_COMMIT_SHA || "unknown"
-);
-
-<<<<<<< HEAD
-// CORS configuration - UPDATED to include CloudFront and S3
-const corsOrigins = process.env.CORS_ORIGINS || process.env.CORS_ORIGIN 
-  ? (process.env.CORS_ORIGINS || process.env.CORS_ORIGIN).split(',').map(origin => origin.trim())
-  : [
-    'http://localhost:3000',
-    'http://localhost:3001', 
-    'https://eonmeds-platform2025-production.up.railway.app',
-    'https://d3p4f8m2bxony8.cloudfront.net',  // CloudFront URL
-    'http://eonmeds-frontend-staging.s3-website-us-east-1.amazonaws.com'  // S3 URL
-  ];
-
-logger.info("🔒 CORS Origins configured:", corsOrigins);
-
-app.use(cors({
-  origin: (origin, callback) => {
-    // Allow requests with no origin (like mobile apps)
-    if (!origin) return callback(null, true);
-    if (corsOrigins.includes(origin)) {
-      callback(null, true);
-    } else {
-      logger.warn(`CORS blocked origin: ${origin}`);
-      callback(new Error('Not allowed by CORS'));
-    }
-  },
-  credentials: true,
-  methods: ['GET', 'POST', 'PUT', 'DELETE', 'PATCH', 'OPTIONS'],
-  allowedHeaders: ['Content-Type', 'Authorization', 'X-Requested-With', 'X-API-Key'],
-  exposedHeaders: ['X-Total-Count']
-}));
-=======
+
+const PORT = Number(process.env.PORT) || 3000;
+
 // Apply security middleware (includes CORS, rate limiting, etc.)
 if (process.env.NODE_ENV === 'production') {
   app.use(cors(corsOptions));
@@ -122,27 +75,13 @@
     exposedHeaders: ['X-Total-Count', 'X-Session-Expires-In']
   }));
 }
->>>>>>> c2e00442
-
-// Request logging middleware
+
+// Request logging middleware (before body parsing)
 app.use((req, _res, next) => {
   logger.info(`${new Date().toISOString()} ${req.method} ${req.path}`);
   next();
 });
 
-<<<<<<< HEAD
-// Import Stripe webhook route early (needs raw body)
-import stripeWebhookRoutes from './routes/stripe-webhook.routes';
-
-// Stripe webhook MUST come before body parsing middleware  
-app.use("/api/v1/webhooks", stripeWebhookRoutes);
-logger.info("✅ Stripe webhook route loaded at /api/v1/webhooks/stripe (requires raw body)");
-
-// Compat alias → forward to the actual stripe webhook router
-app.use('/api/v1/payments/webhook/stripe', stripeWebhookRoutes);
-
-// Body parsing middleware for all other routes
-=======
 // Stripe webhook route (must be before body parsing middleware)
 // Stripe requires raw body for webhook signature verification
 app.use("/api/v1/webhooks/stripe", stripeWebhookRoutes);
@@ -150,7 +89,6 @@
 logger.info(" Stripe webhook route loaded (requires raw body)");
 
 // Body parsing middleware for all routes
->>>>>>> c2e00442
 app.use(express.json({ limit: "10mb" }));
 app.use(express.urlencoded({ extended: true }));
 
@@ -177,23 +115,7 @@
 });
 });
 
-// --- Build/health probes (no auth) ---
-app.get('/version', (_req, res) => {
-  res.json({
-    commit: process.env.RAILWAY_GIT_COMMIT_SHA || null,
-    buildId: process.env.BUILD_ID || null,
-    ts: new Date().toISOString(),
-    env: process.env.NODE_ENV || 'development',
-  });
-});
-
-app.get('/api/v1/tracking/test', (_req, res) => {
-  res.json({ ok: true, ts: new Date().toISOString() });
-});
-
-
-
-// API root endpoint
+// API version endpoint
 app.get('/api/v1', (_req, res) => {
   res.json({ 
     version: '1.0.0',
@@ -206,147 +128,23 @@
       documents: '/api/v1/documents',
       audit: '/api/v1/audit',
       payments: '/api/v1/payments',
-      invoices: '/api/v1/invoices',
-      tracking: '/api/v1/tracking',
-      billing: '/api/v1/billing',
-      'billing-stripe': '/api/v1/billing/stripe',
-      packages: '/api/v1/packages',
-      ai: '/api/v1/ai'
+      packages: '/api/v1/packages'
     }
   });
 });
 
-<<<<<<< HEAD
-// Import all routes
-import authRoutes from './routes/auth.routes';
-import patientRoutes from './routes/patient.routes';
-import practitionerRoutes from './routes/practitioner.routes';
-import appointmentRoutes from './routes/appointment.routes';
-import documentRoutes from './routes/document.routes';
-import webhookRoutes from './routes/webhook.routes';
-import auditRoutes from './routes/audit.routes';
-import paymentRoutes from './routes/payment.routes';
-// Import invoice routes with initialization
-import { initializeInvoiceRoutes } from './routes/invoice.routes';
-import invoicePaymentRoutes from './routes/invoice-payment.routes';
-import trackingRoutes from './routes/tracking';
-import packageRoutes from './routes/package.routes';
-import aiRoutes from './routes/ai.routes';
-import billingRoutes from './routes/billing.routes';
-import billingMetricsRoutes from './routes/billing-metrics.routes';
-import stripeBillingRoutes from './routes/stripe-billing.routes';
-import stripeDiagRoutes from './routes/stripe-diagnostics.routes';
-
-// General webhook routes (no auth) 
-app.use("/api/v1/webhooks/general", webhookRoutes);
-logger.info("✅ General webhook routes loaded at /api/v1/webhooks/general (no auth required)");
-
-// Public payment routes (no auth required) - Simple implementation
-import publicPaymentRoutes from './routes/public-payment.routes';
-app.use("/api/v1/public", publicPaymentRoutes);
-logger.info("✅ Public payment routes loaded at /api/v1/public (no auth required)");
-
-// Checkout routes (no auth required) - Customer-facing checkout
-import checkoutRoutes from './routes/checkout.routes';
-app.use("/api/v1/checkout", checkoutRoutes);
-logger.info("✅ Checkout routes loaded at /api/v1/checkout (no auth required)");
-
-// 🚨 HIPAA SECURITY: Apply emergency auth check to ALL routes below this point
-// This middleware will protect all PHI endpoints from unauthorized access
-app.use(emergencyAuthCheck);
-logger.info("🔒 HIPAA Emergency Auth Check enabled - All routes below require authentication");
-
-// All other API routes (now protected by emergencyAuthCheck)
-=======
 // Webhook routes (always available - no auth required)
 // IMPORTANT: This must be before any auth middleware
 app.use("/api/v1/webhooks", webhookRoutes);
 logger.info(" Webhook routes loaded (always available - no auth required)");
 
 // Register all routes (with database check inside each route)
->>>>>>> c2e00442
 app.use("/api/v1/auth", authRoutes);
 app.use("/api/v1/patients", patientRoutes);
 app.use("/api/v1/practitioners", practitionerRoutes);
 app.use("/api/v1/appointments", appointmentRoutes);
 app.use("/api/v1/documents", documentRoutes);
 app.use("/api/v1/audit", auditRoutes);
-<<<<<<< HEAD
-app.use("/api/v1/payments", paymentRoutes);
-// Initialize and mount invoice routes with database and stripe
-const stripeClient = (() => {
-  try {
-    const { getStripeClient } = require('./config/stripe.config');
-    return getStripeClient();
-  } catch {
-    logger.warn('Stripe not configured for invoice module');
-    return null;
-  }
-})();
-const invoiceRoutes = initializeInvoiceRoutes(pool, stripeClient);
-app.use("/api/v1/invoices", invoiceRoutes); // Direct invoice routes
-app.use("/api/v1/invoice-payments", invoicePaymentRoutes);
-app.use("/api/v1/tracking", trackingRoutes);
-app.use("/api/v1/packages", packageRoutes);
-app.use("/api/v1/ai", aiRoutes);
-app.use("/api/v1/billing", billingRoutes);
-app.use("/api/v1/billing-metrics", billingMetricsRoutes);
-app.use("/api/v1/billing/stripe", stripeBillingRoutes);
-app.use("/api/v1/billing/stripe/diagnostics", stripeDiagRoutes);
-
-logger.info('✅ All API routes registered');
-
-// Payment methods routes
-try {
-  const paymentMethodsRoutes = require('./routes/payment-methods.routes').default;
-  app.use('/api/v1/payment-methods', paymentMethodsRoutes);
-} catch (error) {
-  logger.warn('Payment methods routes not found, skipping...');
-}
-
-// Financial dashboard routes
-try {
-  const financialDashboardRoutes = require('./routes/financial-dashboard.routes').default;
-  app.use('/api/v1/financial-dashboard', financialDashboardRoutes);
-} catch (error) {
-  logger.warn('Financial dashboard routes not found, skipping...');
-}
-
-// Comprehensive Billing System routes (if available)
-try {
-  const { createBillingSystemRoutes } = require('./routes/billing-system.routes');
-  const { BillingSystemService } = require('./services/billing-system.service');
-  const { getStripeClient } = require('./config/stripe.config');
-  
-  const billingSystemService = new BillingSystemService(pool, getStripeClient());
-  const billingSystemRoutes = createBillingSystemRoutes(billingSystemService);
-  app.use('/api/v1/billing-system', billingSystemRoutes);
-  logger.info('✅ Comprehensive billing system routes loaded');
-} catch (error) {
-  logger.warn('Billing system routes not found, skipping...');
-}
-
-// NEW: Enhanced Stripe Payment Routes
-try {
-  const stripePaymentRoutes = require('./routes/stripe-payments.routes').default;
-  app.use('/api/v1', stripePaymentRoutes);
-  logger.info('✅ Enhanced Stripe payment routes loaded');
-} catch (error) {
-  logger.warn('Enhanced Stripe payment routes not found, skipping...');
-}
-
-// NEW: Stripe Webhook Routes (MUST be before body parser for raw body)
-// Note: This is actually mounted earlier in the file, before body parser middleware
-try {
-  const stripeWebhookRoutes = require('./routes/stripe-webhook-raw.routes').default;
-  const { getRawBody } = require('./routes/stripe-webhook-raw.routes');
-  // Mount webhook route with raw body handler
-  app.use('/api', stripeWebhookRoutes);
-  logger.info('✅ Stripe webhook routes with raw body handling loaded');
-} catch (error) {
-  logger.warn('Stripe webhook routes not found, skipping...');
-}
-=======
 // Payment routes - but webhook is already registered above
 app.use('/api/v1/payments', paymentRoutes);
 app.use('/api/v1/payments/invoices', invoiceRoutes);
@@ -384,49 +182,17 @@
   await testDatabaseConnection();
   await ensureSOAPNotesTable();
 });
->>>>>>> c2e00442
-
-// Serve static files in production
-if (process.env.NODE_ENV === 'production') {
-  app.use(express.static(path.join(__dirname, '../public')));
-  
-  // Handle React routing
-  app.get('*', (_req, res) => {
-    res.sendFile(path.join(__dirname, '../public', 'index.html'));
-  });
-  logger.info('✅ Serving frontend static files');
-}
-
-// Database initialization
+
+// Initialize database and routes
 let databaseConnected = false;
 
 async function initializeDatabase() {
-<<<<<<< HEAD
-    logger.info('Attempting database connection...');
-=======
   logger.info('Attempting database connection...');
->>>>>>> c2e00442
   
   try {
     const isConnected = await testDatabaseConnection();
-    
+
     if (isConnected) {
-<<<<<<< HEAD
-      logger.info("✅ Database connected successfully");
-      databaseConnected = true;
-
-      // Ensure critical tables exist
-      await ensureSOAPNotesTable();
-      await ensureInvoiceTables();
-      await ensureTrackingTables();
-      
-      logger.info('✅ Database tables verified/created');
-    } else {
-      logger.info("⚠️  Database connection failed - some functionality may be limited");
-    }
-  } catch (error) {
-    logger.error("❌ Error during database initialization:", error);
-=======
       logger.info(" Database connected successfully");
       databaseConnected = true;
 
@@ -546,148 +312,13 @@
     }
   } catch (error) {
     logger.error(" Error during database initialization:", error);
->>>>>>> c2e00442
   }
 }
 
-async function ensureInvoiceTables() {
-  try {
-    // Create invoices table
-    await pool.query(`
-      CREATE TABLE IF NOT EXISTS invoices (
-        id UUID PRIMARY KEY DEFAULT gen_random_uuid(),
-        invoice_number VARCHAR(50) UNIQUE NOT NULL,
-        stripe_invoice_id VARCHAR(255) UNIQUE,
-        patient_id VARCHAR(20) NOT NULL REFERENCES patients(patient_id),
-        stripe_customer_id VARCHAR(255),
-        invoice_date DATE NOT NULL DEFAULT CURRENT_DATE,
-        due_date DATE NOT NULL,
-        status VARCHAR(50) NOT NULL DEFAULT 'draft',
-        subtotal DECIMAL(10,2) NOT NULL DEFAULT 0,
-        tax_amount DECIMAL(10,2) DEFAULT 0,
-        discount_amount DECIMAL(10,2) DEFAULT 0,
-        total_amount DECIMAL(10,2) NOT NULL DEFAULT 0,
-        amount_paid DECIMAL(10,2) DEFAULT 0,
-        amount_due DECIMAL(10,2) GENERATED ALWAYS AS (total_amount - amount_paid) STORED,
-        currency VARCHAR(3) DEFAULT 'USD',
-        payment_method VARCHAR(50),
-        payment_date TIMESTAMP,
-        stripe_payment_intent_id VARCHAR(255),
-        description TEXT,
-        notes TEXT,
-        metadata JSONB DEFAULT '{}',
-        created_at TIMESTAMP DEFAULT NOW(),
-        updated_at TIMESTAMP DEFAULT NOW(),
-        paid_at TIMESTAMP,
-        voided_at TIMESTAMP
-      );
-    `);
-
-    // Create sequence for invoice numbers
-    await pool.query(`
-      CREATE SEQUENCE IF NOT EXISTS invoice_number_seq START WITH 1000;
-    `);
-
-    // Create function to generate invoice numbers
-    await pool.query(`
-      CREATE OR REPLACE FUNCTION generate_invoice_number()
-      RETURNS VARCHAR AS $$
-      DECLARE
-        new_number VARCHAR;
-      BEGIN
-        new_number := 'INV-' || TO_CHAR(NOW(), 'YYYY') || '-' || LPAD(nextval('invoice_number_seq')::text, 5, '0');
-        RETURN new_number;
-      END;
-      $$ LANGUAGE plpgsql;
-    `);
-
-    // Create invoice_items table
-    await pool.query(`
-      CREATE TABLE IF NOT EXISTS invoice_items (
-        id UUID PRIMARY KEY DEFAULT gen_random_uuid(),
-        invoice_id UUID NOT NULL REFERENCES invoices(id) ON DELETE CASCADE,
-        description VARCHAR(500) NOT NULL,
-        quantity INTEGER NOT NULL DEFAULT 1,
-        unit_price DECIMAL(10,2) NOT NULL,
-        amount DECIMAL(10,2) GENERATED ALWAYS AS (quantity * unit_price) STORED,
-        service_type VARCHAR(100),
-        stripe_price_id VARCHAR(255),
-        metadata JSONB DEFAULT '{}',
-        created_at TIMESTAMP DEFAULT NOW()
-      );
-    `);
-
-    // Create invoice_payments table
-    await pool.query(`
-      CREATE TABLE IF NOT EXISTS invoice_payments (
-        id UUID PRIMARY KEY DEFAULT gen_random_uuid(),
-        invoice_id UUID NOT NULL REFERENCES invoices(id),
-        amount DECIMAL(10,2) NOT NULL,
-        payment_method VARCHAR(50) NOT NULL,
-        payment_date TIMESTAMP NOT NULL DEFAULT NOW(),
-        stripe_payment_intent_id VARCHAR(255),
-        stripe_charge_id VARCHAR(255),
-        status VARCHAR(50) NOT NULL DEFAULT 'succeeded',
-        failure_reason TEXT,
-        metadata JSONB DEFAULT '{}',
-        created_at TIMESTAMP DEFAULT NOW()
-      );
-    `);
-
-    // Create indexes
-    await pool.query(`
-      CREATE INDEX IF NOT EXISTS idx_payment_invoice ON invoice_payments(invoice_id);
-      CREATE INDEX IF NOT EXISTS idx_payment_date ON invoice_payments(payment_date);
-      CREATE INDEX IF NOT EXISTS idx_invoice_patient ON invoices(patient_id);
-      CREATE INDEX IF NOT EXISTS idx_invoice_status ON invoices(status);
-    `);
-
-<<<<<<< HEAD
-    logger.info('✅ Invoice tables created/verified');
-  } catch (error) {
-    logger.error('Error creating invoice tables:', error);
-  }
-}
-
-async function ensureTrackingTables() {
-  try {
-    await pool.query(`
-      CREATE TABLE IF NOT EXISTS tracking_forms (
-        id UUID PRIMARY KEY DEFAULT gen_random_uuid(),
-        patient_id VARCHAR(20) NOT NULL,
-        form_type VARCHAR(50) NOT NULL,
-        form_data JSONB NOT NULL,
-        ip_address VARCHAR(45),
-        user_agent TEXT,
-        created_at TIMESTAMP DEFAULT NOW(),
-        FOREIGN KEY (patient_id) REFERENCES patients(patient_id)
-      );
-    `);
-
-    await pool.query(`
-      CREATE INDEX IF NOT EXISTS idx_tracking_patient ON tracking_forms(patient_id);
-      CREATE INDEX IF NOT EXISTS idx_tracking_created ON tracking_forms(created_at);
-    `);
-
-    logger.info('✅ Tracking tables created/verified');
-  } catch (error) {
-    logger.error('Error creating tracking tables:', error);
-  }
-}
-
-// Start server
-app.listen(PORT, async () => {
-  logger.info('🚀 Server is running!');
-  logger.info(`📡 Listening on port ${PORT}`);
-  logger.info('🏥 EONMeds Backend API v2.0');
-  logger.info(`Environment: ${ENV.NODE_ENV}`);
-  logger.info(`Database: ${process.env.DB_HOST ? '✓ Configured' : '✗ Missing'}`);
-  
-  await initializeDatabase();
-});
-=======
+// Initialize database connection
+initializeDatabase();
+
 // Export database connection status for routes to check
->>>>>>> c2e00442
 
 // 404 handler
 app.use((req, res) => {
@@ -699,25 +330,21 @@
 });
 
 // Error handling middleware
-<<<<<<< HEAD
-app.use((err: any, _req: express.Request, res: express.Response, _next: express.NextFunction) => {
-=======
 app.use((err: any, req: express.Request, res: express.Response, _next: express.NextFunction) => {
->>>>>>> c2e00442
   logger.error('Error:', err);
 
+  // Always include useful debugging info in output
   const responseBody: any = {
-    error: err?.message || 'Internal Server Error',
-    status: err?.status || 500,
-    path: _req.path,
-    method: _req.method,
+    error: err.message || 'Internal Server Error',
+    // Only include stack trace in development
+    ...(process.env.NODE_ENV === 'development' && { stack: err.stack }),
+    // Always include status and path for debugging
+    status: err.status || 500,
+    path: req.path,
+    method: req.method
   };
 
-  if (process.env.NODE_ENV === 'development' && err?.stack) {
-    responseBody.stack = err.stack;
-  }
-
-  res.status(responseBody.status).json(responseBody);
+  res.status(err.status || 500).json(responseBody);
 });
 
 // Graceful shutdown
@@ -726,25 +353,6 @@
   process.exit(0);
 });
 
-<<<<<<< HEAD
-// Fix: Ensure proper export for both ES modules and CommonJS, and avoid duplicate exports
-const exported = { app, databaseConnected };
-// Fix: Ensure both ES module and CommonJS compatibility, and avoid duplicate exports.
-// Use named export for databaseConnected, and default export for app.
-// Also, attach databaseConnected to the CommonJS export for require() users.
-
-export default app;
-export { databaseConnected };
-
-// For CommonJS consumers:
-if (typeof module !== 'undefined' && typeof module.exports !== 'undefined') {
-  module.exports = app;
-  module.exports.databaseConnected = databaseConnected;
-}
-
-// For CommonJS require() support
-module.exports = exported;
-=======
 
 // NOTE: If express-jwt is applied globally, exclude these paths:
 // app.use(jwt({ secret, algorithms: ['HS256'] }).unless({
@@ -753,5 +361,4 @@
 
 // Fix: Ensure proper export for both ES modules and CommonJS
 export default app;
-export { databaseConnected };
->>>>>>> c2e00442
+export { databaseConnected };