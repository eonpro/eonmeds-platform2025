--- conflicted
+++ resolved
@@ -1,4 +1,4 @@
-<<<<<<< HEAD
+
 import express from 'express';
 import cors from 'cors';
 import dotenv from 'dotenv';
@@ -17,31 +17,6 @@
 import packageRoutes from './routes/package.routes';
 import aiRoutes from './routes/ai.routes';
 import invoiceRoutes from './routes/invoice.routes';
-import billingRoutes from './routes/billing.routes';
-import billingReportsRoutes from './routes/billing.reports';
-=======
-import express from "express";
-import cors from "cors";
-import dotenv from "dotenv";
-import {
-  testDatabaseConnection,
-  ensureSOAPNotesTable,
-} from "./config/database";
-// Remove the audit middleware import for now since it's not used
-
-// Import routes
-import authRoutes from "./routes/auth.routes";
-import patientRoutes from "./routes/patient.routes";
-import practitionerRoutes from "./routes/practitioner.routes";
-import appointmentRoutes from "./routes/appointment.routes";
-import documentRoutes from "./routes/document.routes";
-import webhookRoutes from "./routes/webhook.routes";
-import auditRoutes from "./routes/audit.routes";
-import paymentRoutes from "./routes/payment.routes";
-import packageRoutes from "./routes/package.routes";
-import aiRoutes from "./routes/ai.routes";
-import invoiceRoutes from "./routes/invoice.routes";
->>>>>>> 359f4b14
 
 // Force redeployment - Auth0 configuration update
 const app = express();
@@ -52,45 +27,24 @@
 const PORT = Number(process.env.PORT) || 3000;
 
 // CORS must be before all routes
-const corsOrigins = process.env.CORS_ORIGIN
-<<<<<<< HEAD
-  ? process.env.CORS_ORIGIN.split(',').map((origin) => origin.trim())
+const corsOrigins = process.env.CORS_ORIGIN 
+  ? process.env.CORS_ORIGIN.split(',').map(origin => origin.trim())
   : [
-      'http://localhost:3000',
-      'http://localhost:3001',
-      'https://intuitive-learning-production.up.railway.app',
-      'https://eonmeds-platform2025-production.up.railway.app',
-    ];
-
-console.log('🔒 CORS Origins configured:', corsOrigins);
-=======
-  ? process.env.CORS_ORIGIN.split(",").map((origin) => origin.trim())
-  : [
-      "http://localhost:3000",
-      "http://localhost:3001",
-      "https://intuitive-learning-production.up.railway.app",
-      "https://eonmeds-platform2025-production.up.railway.app",
-    ];
+    'http://localhost:3000',
+    'http://localhost:3001', 
+    'https://intuitive-learning-production.up.railway.app',
+    'https://eonmeds-platform2025-production.up.railway.app'
+  ];
 
 console.log("🔒 CORS Origins configured:", corsOrigins);
->>>>>>> 359f4b14
-
-app.use(
-  cors({
-    origin: corsOrigins,
-    credentials: true,
-<<<<<<< HEAD
-    methods: ['GET', 'POST', 'PUT', 'DELETE', 'PATCH', 'OPTIONS'],
-    allowedHeaders: ['Content-Type', 'Authorization', 'X-Requested-With'],
-    exposedHeaders: ['X-Total-Count'],
-  })
-=======
-    methods: ["GET", "POST", "PUT", "DELETE", "PATCH", "OPTIONS"],
-    allowedHeaders: ["Content-Type", "Authorization", "X-Requested-With"],
-    exposedHeaders: ["X-Total-Count"],
-  }),
->>>>>>> 359f4b14
-);
+
+app.use(cors({
+  origin: corsOrigins,
+  credentials: true,
+  methods: ['GET', 'POST', 'PUT', 'DELETE', 'PATCH', 'OPTIONS'],
+  allowedHeaders: ['Content-Type', 'Authorization', 'X-Requested-With'],
+  exposedHeaders: ['X-Total-Count']
+}));
 
 // Request logging middleware (before body parsing)
 app.use((req, _res, next) => {
@@ -100,17 +54,8 @@
 
 // IMPORTANT: Stripe webhook endpoints MUST be registered before body parsing middleware
 // This is because Stripe requires the raw body for signature verification
-<<<<<<< HEAD
-
-// Existing Stripe webhook endpoint (legacy)
-app.post(
-  '/api/v1/payments/webhook/stripe',
-  express.raw({ type: 'application/json' }),
-=======
-app.post(
-  "/api/v1/payments/webhook/stripe",
-  express.raw({ type: "application/json" }),
->>>>>>> 359f4b14
+app.post('/api/v1/payments/webhook/stripe', 
+  express.raw({ type: 'application/json' }), 
   (req, res) => {
     // Import and use the webhook handler directly
     const {
@@ -132,26 +77,17 @@
 app.use(express.urlencoded({ extended: true }));
 
 // Health check endpoint
-<<<<<<< HEAD
 app.get('/health', (_req, res) => {
-  res.json({
-    status: 'ok',
+  res.json({ 
+    status: 'ok', 
     timestamp: new Date().toISOString(),
-    environment: process.env.NODE_ENV || 'development',
-=======
-app.get("/health", (_req, res) => {
-  res.json({
-    status: "ok",
-    timestamp: new Date().toISOString(),
-    environment: process.env.NODE_ENV || "development",
->>>>>>> 359f4b14
+    environment: process.env.NODE_ENV || 'development'
   });
 });
 
 // API version endpoint
-<<<<<<< HEAD
 app.get('/api/v1', (_req, res) => {
-  res.json({
+  res.json({ 
     version: '1.0.0',
     endpoints: {
       webhooks: '/api/v1/webhooks',
@@ -162,23 +98,8 @@
       documents: '/api/v1/documents',
       audit: '/api/v1/audit',
       payments: '/api/v1/payments',
-      packages: '/api/v1/packages',
-=======
-app.get("/api/v1", (_req, res) => {
-  res.json({
-    version: "1.0.0",
-    endpoints: {
-      webhooks: "/api/v1/webhooks",
-      auth: "/api/v1/auth",
-      patients: "/api/v1/patients",
-      practitioners: "/api/v1/practitioners",
-      appointments: "/api/v1/appointments",
-      documents: "/api/v1/documents",
-      audit: "/api/v1/audit",
-      payments: "/api/v1/payments",
-      packages: "/api/v1/packages",
->>>>>>> 359f4b14
-    },
+      packages: '/api/v1/packages'
+    }
   });
 });
 
@@ -195,66 +116,21 @@
 app.use("/api/v1/documents", documentRoutes);
 app.use("/api/v1/audit", auditRoutes);
 // Payment routes - but webhook is already registered above
-<<<<<<< HEAD
 app.use('/api/v1/payments', paymentRoutes);
 app.use('/api/v1/payments/invoices', invoiceRoutes);
 app.use('/api/v1/packages', packageRoutes);
 app.use('/api/v1/ai', aiRoutes);
-app.use('/api/v1/billing', billingRoutes);
-app.use('/api/v1/billing', billingReportsRoutes);
 console.log('✅ All routes registered (database check happens per route)');
-=======
-app.use("/api/v1/payments", paymentRoutes);
-app.use("/api/v1/payments/invoices", invoiceRoutes);
-app.use("/api/v1/packages", packageRoutes);
-app.use("/api/v1/ai", aiRoutes);
-console.log("✅ All routes registered (database check happens per route)");
->>>>>>> 359f4b14
-
-// Generic error handler (must be last)
-app.use((err: any, req: any, res: any, next: any) => {
-  // Log error but don't expose internals
-  console.error('Server error:', err);
-
-  // Check if response was already sent
-  if (res.headersSent) {
-    return next(err);
-  }
-
-  // Default error response
-  res.status(err.status || 500).json({
-    ok: false,
-    error: err.message || 'Internal server error',
-  });
-});
 
 // Start server
-<<<<<<< HEAD
-app.listen(PORT, '0.0.0.0', async () => {
-  console.log('API on', PORT);
+app.listen(PORT, async () => {
   console.log('🚀 Server is running!');
-  console.log(`📡 Listening on port ${PORT} on all interfaces`);
+  console.log(`📡 Listening on port ${PORT}`);
   console.log('🏥 EONMeds Backend API');
   console.log(`Environment: ${process.env.NODE_ENV || 'development'}`);
   console.log(`Database Host: ${process.env.DB_HOST ? '✓ Configured' : '✗ Missing'}`);
   console.log(`Database Name: ${process.env.DB_NAME ? '✓ Configured' : '✗ Missing'}`);
   console.log(`JWT Secret: ${process.env.JWT_SECRET ? '✓ Configured' : '✗ Missing'}`);
-=======
-app.listen(PORT, async () => {
-  console.log("🚀 Server is running!");
-  console.log(`📡 Listening on port ${PORT}`);
-  console.log("🏥 EONMeds Backend API");
-  console.log(`Environment: ${process.env.NODE_ENV || "development"}`);
-  console.log(
-    `Database Host: ${process.env.DB_HOST ? "✓ Configured" : "✗ Missing"}`,
-  );
-  console.log(
-    `Database Name: ${process.env.DB_NAME ? "✓ Configured" : "✗ Missing"}`,
-  );
-  console.log(
-    `JWT Secret: ${process.env.JWT_SECRET ? "✓ Configured" : "✗ Missing"}`,
-  );
->>>>>>> 359f4b14
   console.log(`Port: ${PORT}`);
 
   await testDatabaseConnection();
@@ -265,12 +141,8 @@
 let databaseConnected = false;
 
 async function initializeDatabase() {
-<<<<<<< HEAD
   console.log('Attempting database connection...');
-=======
-  console.log("Attempting database connection...");
->>>>>>> 359f4b14
-
+  
   try {
     const isConnected = await testDatabaseConnection();
 
@@ -281,12 +153,8 @@
       // Ensure critical tables exist
       try {
         // Import pool for direct queries
-<<<<<<< HEAD
         const { pool } = await import('./config/database');
-=======
-        const { pool } = await import("./config/database");
->>>>>>> 359f4b14
-
+        
         // SOAP notes table is now handled by database.ts with correct schema
 
         // Create invoice_payments table if it doesn't exist
@@ -383,12 +251,8 @@
         // Call ensureSOAPNotesTable to create the table with correct schema
         const { ensureSOAPNotesTable } = await import("./config/database");
         await ensureSOAPNotesTable();
-
-<<<<<<< HEAD
+        
         console.log('✅ Database tables verified/created');
-=======
-        console.log("✅ Database tables verified/created");
->>>>>>> 359f4b14
       } catch (tableError) {
         console.log(
           "Note: Could not verify/create tables:",
@@ -413,44 +277,21 @@
 
 // 404 handler
 app.use((req, res) => {
-  res.status(404).json({
-<<<<<<< HEAD
+  res.status(404).json({ 
     error: 'Not Found',
     message: `Route ${req.method} ${req.path} not found`,
-    database: databaseConnected ? 'connected' : 'not connected',
-=======
-    error: "Not Found",
-    message: `Route ${req.method} ${req.path} not found`,
-    database: databaseConnected ? "connected" : "not connected",
->>>>>>> 359f4b14
+    database: databaseConnected ? 'connected' : 'not connected'
   });
 });
 
 // Error handling middleware
-<<<<<<< HEAD
-app.use((err: any, _req: express.Request, res: express.Response) => {
+app.use((err: any, _req: express.Request, res: express.Response, _next: express.NextFunction) => {
   console.error('Error:', err);
   res.status(err.status || 500).json({
     error: err.message || 'Internal Server Error',
-    ...(process.env.NODE_ENV === 'development' && { stack: err.stack }),
+    ...(process.env.NODE_ENV === 'development' && { stack: err.stack })
   });
 });
-=======
-app.use(
-  (
-    err: any,
-    _req: express.Request,
-    res: express.Response,
-    _next: express.NextFunction,
-  ) => {
-    console.error("Error:", err);
-    res.status(err.status || 500).json({
-      error: err.message || "Internal Server Error",
-      ...(process.env.NODE_ENV === "development" && { stack: err.stack }),
-    });
-  },
-);
->>>>>>> 359f4b14
 
 // Graceful shutdown
 process.on("SIGTERM", () => {
