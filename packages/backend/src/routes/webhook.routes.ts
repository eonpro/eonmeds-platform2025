--- conflicted
+++ resolved
@@ -1,17 +1,11 @@
-<<<<<<< HEAD
-import { Router } from 'express';
-import { handleHeyFlowWebhook, webhookHealthCheck } from '../controllers/webhook.controller';
-import { pool } from '../config/database';
-import { bypassAuth } from '../middleware/bypass-auth';
-=======
 import { Router } from "express";
 import {
   handleHeyFlowWebhook,
   webhookHealthCheck,
 } from "../controllers/webhook.controller";
+import { handleStripeWebhook } from "../controllers/stripe-webhook.controller";
 import { pool } from "../config/database";
 import { bypassAuth } from "../middleware/bypass-auth";
->>>>>>> 359f4b14
 
 const router = Router();
 
@@ -21,31 +15,23 @@
 // HeyFlow webhook endpoint
 router.post("/heyflow", handleHeyFlowWebhook);
 
+// Stripe webhook endpoint
+router.post("/stripe", handleStripeWebhook);
+
 // Webhook health check
 router.get("/health", webhookHealthCheck);
 
 // Test webhook endpoint
-<<<<<<< HEAD
-router.get('/test', (_req, res) => {
-  res.json({
-    message: 'Webhook endpoint is working',
-=======
 router.get("/test", (_req, res) => {
   res.json({
     message: "Webhook endpoint is working",
->>>>>>> 359f4b14
     timestamp: new Date().toISOString(),
     auth: {
       hasAuthHeader: !!_req.headers.authorization,
       hasAuthProperty: !!(_req as any).auth,
       hasUserProperty: !!(_req as any).user,
-<<<<<<< HEAD
-      auth0Domain: process.env.AUTH0_DOMAIN || 'NOT_SET',
-      auth0Audience: process.env.AUTH0_AUDIENCE || 'NOT_SET',
-=======
       auth0Domain: process.env.AUTH0_DOMAIN || "NOT_SET",
       auth0Audience: process.env.AUTH0_AUDIENCE || "NOT_SET",
->>>>>>> 359f4b14
     },
   });
 });
@@ -91,17 +77,10 @@
       timestamp: new Date().toISOString(),
     });
   } catch (error) {
-<<<<<<< HEAD
-    console.error('Error fetching recent webhooks:', error);
-    res.status(500).json({
-      error: 'Failed to fetch webhook events',
-      message: error instanceof Error ? error.message : 'Unknown error',
-=======
     console.error("Error fetching recent webhooks:", error);
     res.status(500).json({
       error: "Failed to fetch webhook events",
       message: error instanceof Error ? error.message : "Unknown error",
->>>>>>> 359f4b14
     });
   }
 });
