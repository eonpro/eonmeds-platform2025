--- conflicted
+++ resolved
@@ -5,11 +5,7 @@
 // Initialize Stripe
 const stripe = stripeConfig.apiKey
   ? new Stripe(stripeConfig.apiKey, {
-<<<<<<< HEAD
-      apiVersion: '2024-06-20' as Stripe.LatestApiVersion,
-=======
       apiVersion: "2024-06-20" as Stripe.LatestApiVersion,
->>>>>>> 359f4b14
       maxNetworkRetries: 3, // Add automatic retry logic
       timeout: 10000, // 10 second timeout
     })
@@ -35,17 +31,11 @@
 
   // Stripe-specific retryable errors
   if (
-<<<<<<< HEAD
-    error.type === 'StripeConnectionError' ||
-    error.type === 'StripeAPIError' ||
-=======
     error.type === "StripeConnectionError" ||
     error.type === "StripeAPIError" ||
->>>>>>> 359f4b14
     error.statusCode === 429 || // Rate limit
-    error.statusCode >= 500
+    error.statusCode >= 500 // Server errors
   ) {
-    // Server errors
     return true;
   }
 
@@ -65,14 +55,10 @@
       return await operation();
     } catch (error: any) {
       lastError = error;
-<<<<<<< HEAD
-      console.error(`${operationName} attempt ${attempt + 1} failed:`, error.message);
-=======
       console.error(
         `${operationName} attempt ${attempt + 1} failed:`,
         error.message,
       );
->>>>>>> 359f4b14
 
       if (!isRetryableError(error) || attempt === retries) {
         throw error;
@@ -100,25 +86,13 @@
         return { success: false, error: "Stripe not configured" };
       }
 
-<<<<<<< HEAD
-      const idempotencyKey = generateIdempotencyKey('payment_intent');
-=======
       const idempotencyKey = generateIdempotencyKey("payment_intent");
->>>>>>> 359f4b14
 
       const paymentIntent = await withRetry(
         async () =>
           stripe!.paymentIntents.create(
             {
               amount: Math.round(amount), // Ensure whole number
-<<<<<<< HEAD
-              currency: 'usd',
-              customer: customerId,
-              metadata: {
-                ...metadata,
-                platform: 'eonmeds',
-                test_mode: process.env.NODE_ENV !== 'production' ? 'true' : 'false',
-=======
               currency: "usd",
               customer: customerId,
               metadata: {
@@ -126,7 +100,6 @@
                 platform: "eonmeds",
                 test_mode:
                   process.env.NODE_ENV !== "production" ? "true" : "false",
->>>>>>> 359f4b14
                 idempotency_key: idempotencyKey,
               },
               automatic_payment_methods: {
@@ -135,25 +108,15 @@
             },
             {
               idempotencyKey,
-<<<<<<< HEAD
-            }
-          ),
-        'createPaymentIntent'
-=======
             },
           ),
         "createPaymentIntent",
->>>>>>> 359f4b14
       );
 
       console.log(`Payment intent created successfully: ${paymentIntent.id}`);
       return { success: true, paymentIntent };
     } catch (error: any) {
-<<<<<<< HEAD
-      console.error('Error creating payment intent:', error);
-=======
       console.error("Error creating payment intent:", error);
->>>>>>> 359f4b14
       return {
         success: false,
         error: error.message,
@@ -187,11 +150,7 @@
           stripe!.paymentIntents.create(
             {
               amount: Math.round(params.amount), // Ensure whole number
-<<<<<<< HEAD
-              currency: 'usd',
-=======
               currency: "usd",
->>>>>>> 359f4b14
               customer: params.customerId,
               payment_method: params.paymentMethodId,
               confirm: true,
@@ -199,28 +158,17 @@
                 invoice_id: params.invoiceId,
                 invoice_number: params.invoiceNumber,
                 patient_id: params.patientId,
-<<<<<<< HEAD
-                platform: 'eonmeds',
-                test_mode: process.env.NODE_ENV !== 'production' ? 'true' : 'false',
-=======
                 platform: "eonmeds",
                 test_mode:
                   process.env.NODE_ENV !== "production" ? "true" : "false",
->>>>>>> 359f4b14
                 idempotency_key: idempotencyKey,
               },
             },
             {
               idempotencyKey,
-<<<<<<< HEAD
-            }
-          ),
-        'chargeInvoice'
-=======
             },
           ),
         "chargeInvoice",
->>>>>>> 359f4b14
       );
 
       if (paymentIntent.status === "requires_action") {
@@ -232,15 +180,10 @@
         };
       }
 
-<<<<<<< HEAD
-      if (paymentIntent.status === 'succeeded') {
-        console.log(`Invoice ${params.invoiceId} charged successfully: ${paymentIntent.id}`);
-=======
       if (paymentIntent.status === "succeeded") {
         console.log(
           `Invoice ${params.invoiceId} charged successfully: ${paymentIntent.id}`,
         );
->>>>>>> 359f4b14
         return {
           success: true,
           paymentIntent,
@@ -254,17 +197,10 @@
         paymentIntent,
       };
     } catch (error: any) {
-<<<<<<< HEAD
-      console.error('Error charging invoice:', error);
-
-      // Handle specific Stripe errors
-      if (error.type === 'StripeCardError') {
-=======
       console.error("Error charging invoice:", error);
 
       // Handle specific Stripe errors
       if (error.type === "StripeCardError") {
->>>>>>> 359f4b14
         return {
           success: false,
           error: `Card error: ${error.message}`,
@@ -273,11 +209,7 @@
         };
       }
 
-<<<<<<< HEAD
-      if (error.type === 'StripeInvalidRequestError') {
-=======
       if (error.type === "StripeInvalidRequestError") {
->>>>>>> 359f4b14
         return {
           success: false,
           error: `Invalid request: ${error.message}`,
@@ -305,15 +237,9 @@
         async () =>
           stripe!.paymentMethods.list({
             customer: customerId,
-<<<<<<< HEAD
-            type: 'card',
-          }),
-        'listPaymentMethods'
-=======
             type: "card",
           }),
         "listPaymentMethods",
->>>>>>> 359f4b14
       );
 
       return { success: true, paymentMethods: paymentMethods.data };
@@ -356,17 +282,10 @@
             phone: params.phone,
             metadata: {
               ...params.metadata,
-<<<<<<< HEAD
-              platform: 'eonmeds',
-            },
-          }),
-        'createCustomer'
-=======
               platform: "eonmeds",
             },
           }),
         "createCustomer",
->>>>>>> 359f4b14
       );
 
       return { success: true, customer };
@@ -384,11 +303,7 @@
       name?: string;
       phone?: string;
       metadata?: any;
-<<<<<<< HEAD
-    }
-=======
     },
->>>>>>> 359f4b14
   ) {
     try {
       if (!stripe) {
@@ -403,16 +318,12 @@
             phone: params.phone,
             metadata: params.metadata,
           }),
-<<<<<<< HEAD
-        'updateCustomer'
-=======
         "updateCustomer",
->>>>>>> 359f4b14
       );
 
       return { success: true, customer };
     } catch (error: any) {
-      console.error("Error updating customer:", error);
+      console.error("Error updating customer:", error");
       return { success: false, error: error.message };
     }
   }
@@ -438,11 +349,7 @@
         expand: ["latest_invoice.payment_intent"],
         metadata: {
           ...params.metadata,
-<<<<<<< HEAD
-          platform: 'eonmeds',
-=======
           platform: "eonmeds",
->>>>>>> 359f4b14
         },
       };
 
@@ -481,11 +388,7 @@
           stripe!.subscriptions.update(subscriptionId, {
             cancel_at_period_end: !immediately,
           }),
-<<<<<<< HEAD
-        'cancelSubscription'
-=======
         "cancelSubscription",
->>>>>>> 359f4b14
       );
 
       if (immediately) {
@@ -514,11 +417,7 @@
           stripe!.paymentMethods.attach(paymentMethodId, {
             customer: customerId,
           }),
-<<<<<<< HEAD
-        'attachPaymentMethod'
-=======
         "attachPaymentMethod",
->>>>>>> 359f4b14
       );
 
       return { success: true, paymentMethod };
@@ -539,17 +438,10 @@
         async () =>
           stripe!.setupIntents.create({
             customer: customerId,
-<<<<<<< HEAD
-            payment_method_types: ['card'],
-            usage: 'off_session',
-          }),
-        'createSetupIntent'
-=======
             payment_method_types: ["card"],
             usage: "off_session",
           }),
         "createSetupIntent",
->>>>>>> 359f4b14
       );
 
       return { success: true, setupIntent };
@@ -596,19 +488,11 @@
             description: params.description,
             metadata: {
               ...params.metadata,
-<<<<<<< HEAD
-              platform: 'eonmeds',
-            },
-            auto_advance: true,
-          }),
-        'createInvoice'
-=======
               platform: "eonmeds",
             },
             auto_advance: true,
           }),
         "createInvoice",
->>>>>>> 359f4b14
       );
 
       return { success: true, invoice };
@@ -635,19 +519,11 @@
           stripe!.invoiceItems.create({
             customer: params.customerId,
             amount: Math.round(params.amount),
-<<<<<<< HEAD
-            currency: 'usd',
-            description: params.description,
-            invoice: params.invoiceId,
-          }),
-        'addInvoiceItem'
-=======
             currency: "usd",
             description: params.description,
             invoice: params.invoiceId,
           }),
         "addInvoiceItem",
->>>>>>> 359f4b14
       );
 
       return { success: true, invoiceItem };
